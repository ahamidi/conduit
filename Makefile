--- conflicted
+++ resolved
@@ -3,13 +3,8 @@
 VERSION=`./scripts/get-tag.sh`
 
 # The build target should stay at the top since we want it to be the default target.
-<<<<<<< HEAD
 build: ui-dist
-	go build -ldflags "-X github.com/conduitio/conduit/pkg/conduit.Version=${VERSION}" -o conduit -tags ui ./cmd/conduit/main.go
-=======
-build: ui-dist build-plugins
 	go build -ldflags "-X github.com/conduitio/conduit/pkg/conduit.version=${VERSION}" -o conduit -tags ui ./cmd/conduit/main.go
->>>>>>> bb7bd64b
 	@echo "\nBuild complete. Enjoy using Conduit!"
 	@echo "Get started by running:"
 	@echo " ./conduit"
@@ -24,13 +19,8 @@
 		docker compose -f test/docker-compose-postgres.yml -f test/docker-compose-kafka.yml down; \
 		exit $$ret
 
-<<<<<<< HEAD
 build-server:
-	go build -ldflags "-X 'github.com/conduitio/conduit/pkg/conduit.Version=${VERSION}'" -o conduit ./cmd/conduit/main.go
-=======
-build-server: build-plugins
 	go build -ldflags "-X 'github.com/conduitio/conduit/pkg/conduit.version=${VERSION}'" -o conduit ./cmd/conduit/main.go
->>>>>>> bb7bd64b
 	@echo "build version: ${VERSION}"
 
 run:
